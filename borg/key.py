--- conflicted
+++ resolved
@@ -1,4 +1,4 @@
-from binascii import a2b_base64, b2a_base64
+from binascii import a2b_base64, b2a_base64, hexlify
 import configparser
 import getpass
 import os
@@ -413,17 +413,19 @@
     FILE_ID = 'BORG_KEY'
 
     def sanity_check(self, filename, id):
-        with open(filename, 'r') as fd:
-            line = fd.readline().strip()
-            if not line.startswith(self.FILE_ID):
+        file_id = self.FILE_ID.encode() + b' '
+        repo_id = hexlify(id)
+        with open(filename, 'rb') as fd:
+            # we do the magic / id check in binary mode to avoid stumbling over
+            # decoding errors if somebody has binary files in the keys dir for some reason.
+            if fd.read(len(file_id)) != file_id:
                 raise KeyfileInvalidError(self.repository._location.canonical_path(), filename)
-            if line[len(self.FILE_ID) + 1:] != id:
+            if fd.read(len(repo_id)) != repo_id:
                 raise KeyfileMismatchError(self.repository._location.canonical_path(), filename)
             return filename
 
     def find_key(self):
-<<<<<<< HEAD
-        id = self.repository.id_str
+        id = self.repository.id
         keyfile = os.environ.get('BORG_KEY_FILE')
         if keyfile:
             return self.sanity_check(keyfile, id)
@@ -434,18 +436,6 @@
                 return self.sanity_check(filename, id)
             except (KeyfileInvalidError, KeyfileMismatchError):
                 pass
-=======
-        file_id = self.FILE_ID.encode()
-        first_line = file_id + b' ' + hexlify(self.repository.id)
-        keys_dir = get_keys_dir()
-        for name in os.listdir(keys_dir):
-            filename = os.path.join(keys_dir, name)
-            # we do the magic / id check in binary mode to avoid stumbling over
-            # decoding errors if somebody has binary files in the keys dir for some reason.
-            with open(filename, 'rb') as fd:
-                if fd.read(len(first_line)) == first_line:
-                    return filename
->>>>>>> 21a30269
         raise KeyfileNotFoundError(self.repository._location.canonical_path(), get_keys_dir())
 
     def get_new_target(self, args):
