from binascii import hexlify, a2b_base64, b2a_base64
import configparser
import getpass
import os
import textwrap
import hmac
from hashlib import sha256

<<<<<<< HEAD
from .crypto import pbkdf2_sha256, get_random_bytes, AES, bytes_to_long, long_to_bytes, bytes_to_int, num_aes_blocks
from .compress import Compressor, COMPR_BUFFER
from .helpers import IntegrityError, get_keys_dir, Error
from .logger import create_logger
logger = create_logger()
=======
from .helpers import IntegrityError, get_keys_dir, Error, have_cython
if have_cython():
    from .crypto import pbkdf2_sha256, get_random_bytes, AES, bytes_to_long, long_to_bytes, bytes_to_int, num_aes_blocks
    from .compress import Compressor, COMPR_BUFFER
    import msgpack
>>>>>>> 1c61f87d

PREFIX = b'\0' * 8


class UnsupportedPayloadError(Error):
    """Unsupported payload type {}. A newer version is required to access this repository.
    """


class KeyfileNotFoundError(Error):
    """No key file for repository {} found in {}.
    """


class RepoKeyNotFoundError(Error):
    """No key entry found in the config of repository {}.
    """


class HMAC(hmac.HMAC):
    """Workaround a bug in Python < 3.4 Where HMAC does not accept memoryviews
    """
    def update(self, msg):
        self.inner.update(msg)


def key_creator(repository, args):
    if args.encryption == 'keyfile':
        return KeyfileKey.create(repository, args)
    elif args.encryption == 'repokey':
        return RepoKey.create(repository, args)
    elif args.encryption == 'passphrase':  # deprecated, kill in 1.x
        return PassphraseKey.create(repository, args)
    else:
        return PlaintextKey.create(repository, args)


def key_factory(repository, manifest_data):
    key_type = manifest_data[0]
    if key_type == KeyfileKey.TYPE:
        return KeyfileKey.detect(repository, manifest_data)
    elif key_type == RepoKey.TYPE:
        return RepoKey.detect(repository, manifest_data)
    elif key_type == PassphraseKey.TYPE:  # deprecated, kill in 1.x
        return PassphraseKey.detect(repository, manifest_data)
    elif key_type == PlaintextKey.TYPE:
        return PlaintextKey.detect(repository, manifest_data)
    else:
        raise UnsupportedPayloadError(key_type)


class KeyBase:
    TYPE = None  # override in subclasses

    def __init__(self, repository):
        self.TYPE_STR = bytes([self.TYPE])
        self.repository = repository
        self.target = None  # key location file path / repo obj
        self.compressor = Compressor('none', buffer=COMPR_BUFFER)

    def id_hash(self, data):
        """Return HMAC hash using the "id" HMAC key
        """

    def encrypt(self, data):
        pass

    def decrypt(self, id, data):
        pass


class PlaintextKey(KeyBase):
    TYPE = 0x02

    chunk_seed = 0

    @classmethod
    def create(cls, repository, args):
        logger.info('Encryption NOT enabled.\nUse the "--encryption=repokey|keyfile|passphrase" to enable encryption.')
        return cls(repository)

    @classmethod
    def detect(cls, repository, manifest_data):
        return cls(repository)

    def id_hash(self, data):
        return sha256(data).digest()

    def encrypt(self, data):
        return b''.join([self.TYPE_STR, self.compressor.compress(data)])

    def decrypt(self, id, data):
        if data[0] != self.TYPE:
            raise IntegrityError('Invalid encryption envelope')
        data = self.compressor.decompress(memoryview(data)[1:])
        if id and sha256(data).digest() != id:
            raise IntegrityError('Chunk id verification failed')
        return data


class AESKeyBase(KeyBase):
    """Common base class shared by KeyfileKey and PassphraseKey

    Chunks are encrypted using 256bit AES in Counter Mode (CTR)

    Payload layout: TYPE(1) + HMAC(32) + NONCE(8) + CIPHERTEXT

    To reduce payload size only 8 bytes of the 16 bytes nonce is saved
    in the payload, the first 8 bytes are always zeros. This does not
    affect security but limits the maximum repository capacity to
    only 295 exabytes!
    """

    PAYLOAD_OVERHEAD = 1 + 32 + 8  # TYPE + HMAC + NONCE

    def id_hash(self, data):
        """Return HMAC hash using the "id" HMAC key
        """
        return HMAC(self.id_key, data, sha256).digest()

    def encrypt(self, data):
        data = self.compressor.compress(data)
        self.enc_cipher.reset()
        data = b''.join((self.enc_cipher.iv[8:], self.enc_cipher.encrypt(data)))
        hmac = HMAC(self.enc_hmac_key, data, sha256).digest()
        return b''.join((self.TYPE_STR, hmac, data))

    def decrypt(self, id, data):
        if data[0] != self.TYPE:
            raise IntegrityError('Invalid encryption envelope')
        hmac = memoryview(data)[1:33]
        if memoryview(HMAC(self.enc_hmac_key, memoryview(data)[33:], sha256).digest()) != hmac:
            raise IntegrityError('Encryption envelope checksum mismatch')
        self.dec_cipher.reset(iv=PREFIX + data[33:41])
        data = self.compressor.decompress(self.dec_cipher.decrypt(data[41:]))
        if id and HMAC(self.id_key, data, sha256).digest() != id:
            raise IntegrityError('Chunk id verification failed')
        return data

    def extract_nonce(self, payload):
        if payload[0] != self.TYPE:
            raise IntegrityError('Invalid encryption envelope')
        nonce = bytes_to_long(payload[33:41])
        return nonce

    def init_from_random_data(self, data):
        self.enc_key = data[0:32]
        self.enc_hmac_key = data[32:64]
        self.id_key = data[64:96]
        self.chunk_seed = bytes_to_int(data[96:100])
        # Convert to signed int32
        if self.chunk_seed & 0x80000000:
            self.chunk_seed = self.chunk_seed - 0xffffffff - 1

    def init_ciphers(self, enc_iv=b''):
        self.enc_cipher = AES(is_encrypt=True, key=self.enc_key, iv=enc_iv)
        self.dec_cipher = AES(is_encrypt=False, key=self.enc_key)


class Passphrase(str):
    @classmethod
    def env_passphrase(cls, default=None):
        passphrase = os.environ.get('BORG_PASSPHRASE', default)
        if passphrase is not None:
            return cls(passphrase)

    @classmethod
    def getpass(cls, prompt):
        return cls(getpass.getpass(prompt))

    @classmethod
    def new(cls, allow_empty=False):
        passphrase = cls.env_passphrase()
        if passphrase is not None:
            return passphrase
        while True:
            passphrase = cls.getpass('Enter new passphrase: ')
            if allow_empty or passphrase:
                passphrase2 = cls.getpass('Enter same passphrase again: ')
                if passphrase == passphrase2:
                    logger.info('Remember your passphrase. Your data will be inaccessible without it.')
                    return passphrase
                else:
                    print('Passphrases do not match', file=sys.stderr)
            else:
                print('Passphrase must not be blank', file=sys.stderr)

    def __repr__(self):
        return '<Passphrase "***hidden***">'

    def kdf(self, salt, iterations, length):
        return pbkdf2_sha256(self.encode('utf-8'), salt, iterations, length)


class PassphraseKey(AESKeyBase):
    # This mode is DEPRECATED and will be killed at 1.0 release.
    # With this mode:
    # - you can never ever change your passphrase for existing repos.
    # - you can never ever use a different iterations count for existing repos.
    TYPE = 0x01
    iterations = 100000  # must not be changed ever!

    @classmethod
    def create(cls, repository, args):
        key = cls(repository)
        logger.warning('WARNING: "passphrase" mode is deprecated and will be removed in 1.0.')
        logger.warning('If you want something similar (but with less issues), use "repokey" mode.')
        passphrase = Passphrase.new(allow_empty=False)
        key.init(repository, passphrase)
        return key

    @classmethod
    def detect(cls, repository, manifest_data):
        prompt = 'Enter passphrase for %s: ' % repository._location.orig
        key = cls(repository)
        passphrase = Passphrase.env_passphrase()
        if passphrase is None:
            passphrase = Passphrase.getpass(prompt)
        while True:
            key.init(repository, passphrase)
            try:
                key.decrypt(None, manifest_data)
                num_blocks = num_aes_blocks(len(manifest_data) - 41)
                key.init_ciphers(PREFIX + long_to_bytes(key.extract_nonce(manifest_data) + num_blocks))
                return key
            except IntegrityError:
                passphrase = Passphrase.getpass(prompt)

    def change_passphrase(self):
        class ImmutablePassphraseError(Error):
            """The passphrase for this encryption key type can't be changed."""

        raise ImmutablePassphraseError

    def init(self, repository, passphrase):
        self.init_from_random_data(passphrase.kdf(repository.id, self.iterations, 100))
        self.init_ciphers()


class KeyfileKeyBase(AESKeyBase):
    @classmethod
    def detect(cls, repository, manifest_data):
        key = cls(repository)
        target = key.find_key()
        prompt = 'Enter passphrase for key %s: ' % target
        passphrase = Passphrase.env_passphrase(default='')
        while not key.load(target, passphrase):
            passphrase = Passphrase.getpass(prompt)
        num_blocks = num_aes_blocks(len(manifest_data) - 41)
        key.init_ciphers(PREFIX + long_to_bytes(key.extract_nonce(manifest_data) + num_blocks))
        return key

    def find_key(self):
        raise NotImplementedError

    def load(self, target, passphrase):
        raise NotImplementedError

    def _load(self, key_data, passphrase):
        cdata = a2b_base64(key_data.encode('ascii'))  # .encode needed for Python 3.[0-2]
        data = self.decrypt_key_file(cdata, passphrase)
        if data:
            key = msgpack.unpackb(data)
            if key[b'version'] != 1:
                raise IntegrityError('Invalid key file header')
            self.repository_id = key[b'repository_id']
            self.enc_key = key[b'enc_key']
            self.enc_hmac_key = key[b'enc_hmac_key']
            self.id_key = key[b'id_key']
            self.chunk_seed = key[b'chunk_seed']
            return True
        return False

    def decrypt_key_file(self, data, passphrase):
        d = msgpack.unpackb(data)
        assert d[b'version'] == 1
        assert d[b'algorithm'] == b'sha256'
        key = passphrase.kdf(d[b'salt'], d[b'iterations'], 32)
        data = AES(is_encrypt=False, key=key).decrypt(d[b'data'])
        if HMAC(key, data, sha256).digest() == d[b'hash']:
            return data

    def encrypt_key_file(self, data, passphrase):
        salt = get_random_bytes(32)
        iterations = 100000
        key = passphrase.kdf(salt, iterations, 32)
        hash = HMAC(key, data, sha256).digest()
        cdata = AES(is_encrypt=True, key=key).encrypt(data)
        d = {
            'version': 1,
            'salt': salt,
            'iterations': iterations,
            'algorithm': 'sha256',
            'hash': hash,
            'data': cdata,
        }
        return msgpack.packb(d)

    def _save(self, passphrase):
        key = {
            'version': 1,
            'repository_id': self.repository_id,
            'enc_key': self.enc_key,
            'enc_hmac_key': self.enc_hmac_key,
            'id_key': self.id_key,
            'chunk_seed': self.chunk_seed,
        }
        data = self.encrypt_key_file(msgpack.packb(key), passphrase)
        key_data = '\n'.join(textwrap.wrap(b2a_base64(data).decode('ascii')))
        return key_data

    def change_passphrase(self):
        passphrase = Passphrase.new(allow_empty=True)
        self.save(self.target, passphrase)
        logger.info('Key updated')

    @classmethod
    def create(cls, repository, args):
        passphrase = Passphrase.new(allow_empty=True)
        key = cls(repository)
        key.repository_id = repository.id
        key.init_from_random_data(get_random_bytes(100))
        key.init_ciphers()
        target = key.get_new_target(args)
        key.save(target, passphrase)
        logger.info('Key in "%s" created.' % target)
        logger.info('Keep this key safe. Your data will be inaccessible without it.')
        return key

    def save(self, target, passphrase):
        raise NotImplementedError

    def get_new_target(self, args):
        raise NotImplementedError


class KeyfileKey(KeyfileKeyBase):
    TYPE = 0x00
    FILE_ID = 'BORG_KEY'

    def find_key(self):
        id = hexlify(self.repository.id).decode('ascii')
        keys_dir = get_keys_dir()
        for name in os.listdir(keys_dir):
            filename = os.path.join(keys_dir, name)
            with open(filename, 'r') as fd:
                line = fd.readline().strip()
                if line.startswith(self.FILE_ID) and line[len(self.FILE_ID)+1:] == id:
                    return filename
        raise KeyfileNotFoundError(self.repository._location.canonical_path(), get_keys_dir())

    def get_new_target(self, args):
        filename = args.repository.to_key_filename()
        path = filename
        i = 1
        while os.path.exists(path):
            i += 1
            path = filename + '.%d' % i
        return path

    def load(self, target, passphrase):
        with open(target, 'r') as fd:
            key_data = ''.join(fd.readlines()[1:])
        success = self._load(key_data, passphrase)
        if success:
            self.target = target
        return success

    def save(self, target, passphrase):
        key_data = self._save(passphrase)
        with open(target, 'w') as fd:
            fd.write('%s %s\n' % (self.FILE_ID, hexlify(self.repository_id).decode('ascii')))
            fd.write(key_data)
            fd.write('\n')
        self.target = target


class RepoKey(KeyfileKeyBase):
    TYPE = 0x03

    def find_key(self):
        loc = self.repository._location.canonical_path()
        try:
            self.repository.load_key()
            return loc
        except configparser.NoOptionError:
            raise RepoKeyNotFoundError(loc)

    def get_new_target(self, args):
        return self.repository

    def load(self, target, passphrase):
        # what we get in target is just a repo location, but we already have the repo obj:
        target = self.repository
        key_data = target.load_key()
        key_data = key_data.decode('utf-8')  # remote repo: msgpack issue #99, getting bytes
        success = self._load(key_data, passphrase)
        if success:
            self.target = target
        return success

    def save(self, target, passphrase):
        key_data = self._save(passphrase)
        key_data = key_data.encode('utf-8')  # remote repo: msgpack issue #99, giving bytes
        target.save_key(key_data)
        self.target = target<|MERGE_RESOLUTION|>--- conflicted
+++ resolved
@@ -6,19 +6,14 @@
 import hmac
 from hashlib import sha256
 
-<<<<<<< HEAD
-from .crypto import pbkdf2_sha256, get_random_bytes, AES, bytes_to_long, long_to_bytes, bytes_to_int, num_aes_blocks
-from .compress import Compressor, COMPR_BUFFER
-from .helpers import IntegrityError, get_keys_dir, Error
+from .helpers import IntegrityError, get_keys_dir, Error, have_cython
 from .logger import create_logger
 logger = create_logger()
-=======
-from .helpers import IntegrityError, get_keys_dir, Error, have_cython
+
 if have_cython():
     from .crypto import pbkdf2_sha256, get_random_bytes, AES, bytes_to_long, long_to_bytes, bytes_to_int, num_aes_blocks
     from .compress import Compressor, COMPR_BUFFER
     import msgpack
->>>>>>> 1c61f87d
 
 PREFIX = b'\0' * 8
 
