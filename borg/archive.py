--- conflicted
+++ resolved
@@ -2,12 +2,7 @@
 from getpass import getuser
 from itertools import groupby
 import errno
-<<<<<<< HEAD
-import shutil
-import tempfile
 import threading
-=======
->>>>>>> 608c0935
 from .key import key_factory
 from .remote import cache_if_remote
 import msgpack
