import argparse
from binascii import hexlify
from datetime import datetime
from operator import attrgetter
import functools
import inspect
import io
import os
import signal
import stat
import sys
import textwrap
import traceback

from . import __version__
from .archive import Archive, ArchiveChecker, CHUNKER_PARAMS
from .repository import Repository
from .cache import Cache
from .key import key_creator
from .helpers import Error, location_validator, format_time, format_file_size, \
    format_file_mode, ExcludePattern, exclude_path, adjust_patterns, to_localtime, timestamp, \
    get_cache_dir, get_keys_dir, format_timedelta, prune_within, prune_split, \
    Manifest, remove_surrogates, update_excludes, format_archive, check_extension_modules, Statistics, \
    is_cachedir, bigint_to_int, ChunkerParams
from .remote import RepositoryServer, RemoteRepository


class Archiver:

    def __init__(self):
        self.exit_code = 0

    def open_repository(self, location, create=False, exclusive=False):
        if location.proto == 'ssh':
            repository = RemoteRepository(location, create=create)
        else:
            repository = Repository(location.path, create=create, exclusive=exclusive)
        repository._location = location
        return repository

    def print_error(self, msg, *args):
        msg = args and msg % args or msg
        self.exit_code = 1
        print('borg: ' + msg, file=sys.stderr)

    def print_verbose(self, msg, *args, **kw):
        if self.verbose:
            msg = args and msg % args or msg
            if kw.get('newline', True):
                print(msg)
            else:
                print(msg, end=' ')

    def do_serve(self, args):
        """Start in server mode. This command is usually not used manually.
        """
        return RepositoryServer(restrict_to_paths=args.restrict_to_paths).serve()

    def do_init(self, args):
        """Initialize an empty repository"""
        print('Initializing repository at "%s"' % args.repository.orig)
        repository = self.open_repository(args.repository, create=True, exclusive=True)
        key = key_creator(repository, args)
        manifest = Manifest(key, repository)
        manifest.key = key
        manifest.write()
        repository.commit()
        Cache(repository, key, manifest, warn_if_unencrypted=False)
        return self.exit_code

    def do_check(self, args):
        """Check repository consistency"""
        repository = self.open_repository(args.repository, exclusive=args.repair)
        if args.repair:
            while not os.environ.get('BORG_CHECK_I_KNOW_WHAT_I_AM_DOING'):
                self.print_error("""Warning: 'check --repair' is an experimental feature that might result
in data loss.

Type "Yes I am sure" if you understand this and want to continue.\n""")
                if input('Do you want to continue? ') == 'Yes I am sure':
                    break
        if not args.archives_only:
            print('Starting repository check...')
            if repository.check(repair=args.repair):
                print('Repository check complete, no problems found.')
            else:
                return 1
        if not args.repo_only and not ArchiveChecker().check(repository, repair=args.repair, last=args.last):
                return 1
        return 0

    def do_change_passphrase(self, args):
        """Change repository key file passphrase"""
        repository = self.open_repository(args.repository)
        manifest, key = Manifest.load(repository)
        key.change_passphrase()
        return 0

    def do_create(self, args):
        """Create new archive"""
        t0 = datetime.now()
        repository = self.open_repository(args.archive, exclusive=True)
        manifest, key = Manifest.load(repository)
        key.compression_level = args.compression
        cache = Cache(repository, key, manifest, do_files=args.cache_files)
        archive = Archive(repository, key, manifest, args.archive.archive, cache=cache,
                          create=True, checkpoint_interval=args.checkpoint_interval,
<<<<<<< HEAD
                          numeric_owner=args.numeric_owner, progress=args.progress)
=======
                          numeric_owner=args.numeric_owner, progress=args.progress,
                          chunker_params=args.chunker_params)
        # Add cache dir to inode_skip list
        skip_inodes = set()
>>>>>>> 562f3c7c
        try:
            # Add cache dir to inode_skip list
            skip_inodes = set()
            try:
                st = os.stat(get_cache_dir())
                skip_inodes.add((st.st_ino, st.st_dev))
            except IOError:
                pass
            # Add local repository dir to inode_skip list
            if not args.archive.host:
                try:
                    st = os.stat(args.archive.path)
                    skip_inodes.add((st.st_ino, st.st_dev))
                except IOError:
                    pass
            for path in args.paths:
                if path == '-':  # stdin
                    path = 'stdin'
                    self.print_verbose(path)
                    try:
                        archive.process_stdin(path, cache)
                    except IOError as e:
                        self.print_error('%s: %s', path, e)
                    continue
                path = os.path.normpath(path)
                if args.dontcross:
                    try:
                        restrict_dev = os.lstat(path).st_dev
                    except OSError as e:
                        self.print_error('%s: %s', path, e)
                        continue
                else:
                    restrict_dev = None
                self._process(archive, cache, args.excludes, args.exclude_caches, skip_inodes, path, restrict_dev)
            archive.save(timestamp=args.timestamp)
            if args.progress:
                archive.stats.show_progress(final=True)
            if args.stats:
                t = datetime.now()
                diff = t - t0
                print('-' * 78)
                print('Archive name: %s' % args.archive.archive)
                print('Archive fingerprint: %s' % hexlify(archive.id).decode('ascii'))
                print('Start time: %s' % t0.strftime('%c'))
                print('End time: %s' % t.strftime('%c'))
                print('Duration: %s' % format_timedelta(diff))
                print('Number of files: %d' % archive.stats.nfiles)
                archive.stats.print_('This archive:', cache)
                print('-' * 78)
        finally:
            archive.close()
        return self.exit_code

    def _process(self, archive, cache, excludes, exclude_caches, skip_inodes, path, restrict_dev):
        if exclude_path(path, excludes):
            return
        try:
            st = os.lstat(path)
        except OSError as e:
            self.print_error('%s: %s', path, e)
            return
        if (st.st_ino, st.st_dev) in skip_inodes:
            return
        # Entering a new filesystem?
        if restrict_dev and st.st_dev != restrict_dev:
            return
        status = None
        if stat.S_ISREG(st.st_mode):
            try:
                status = archive.process_file(path, st, cache)
            except IOError as e:
                self.print_error('%s: %s', path, e)
        elif stat.S_ISDIR(st.st_mode):
            if exclude_caches and is_cachedir(path):
                return
            status = archive.process_dir(path, st)
            try:
                entries = os.listdir(path)
            except OSError as e:
                self.print_error('%s: %s', path, e)
            else:
                for filename in sorted(entries):
                    entry_path = os.path.normpath(os.path.join(path, filename))
                    self._process(archive, cache, excludes, exclude_caches, skip_inodes,
                                  entry_path, restrict_dev)
        elif stat.S_ISLNK(st.st_mode):
            status = archive.process_symlink(path, st)
        elif stat.S_ISFIFO(st.st_mode):
            status = archive.process_fifo(path, st)
        elif stat.S_ISCHR(st.st_mode) or stat.S_ISBLK(st.st_mode):
            status = archive.process_dev(path, st)
        elif stat.S_ISSOCK(st.st_mode):
            # Ignore unix sockets
            return
        else:
            self.print_error('Unknown file type: %s', path)
            return
        # Status output
        # A lowercase character means a file type other than a regular file,
        # borg usually just stores them. E.g. (d)irectory.
        # Hardlinks to already seen content are indicated by (h).
        # A uppercase character means a regular file that was (A)dded,
        # (M)odified or was (U)nchanged.
        # Note: A/M/U is relative to the "files" cache, not to the repo.
        # This would be an issue if the files cache is not used.
        if status is None:
            status = '?'  # need to add a status code somewhere
        # output ALL the stuff - it can be easily filtered using grep.
        # even stuff considered unchanged might be interesting.
        self.print_verbose("%1s %s", status, remove_surrogates(path))

    def do_extract(self, args):
        """Extract archive contents"""
        # be restrictive when restoring files, restore permissions later
        if sys.getfilesystemencoding() == 'ascii':
            print('Warning: File system encoding is "ascii", extracting non-ascii filenames will not be supported.')
        os.umask(0o077)
        repository = self.open_repository(args.archive)
        manifest, key = Manifest.load(repository)
        archive = Archive(repository, key, manifest, args.archive.archive,
                          numeric_owner=args.numeric_owner)
        patterns = adjust_patterns(args.paths, args.excludes)
        dry_run = args.dry_run
        stdout = args.stdout
        sparse = args.sparse
        strip_components = args.strip_components
        dirs = []
        for item in archive.iter_items(lambda item: not exclude_path(item[b'path'], patterns), preload=True):
            orig_path = item[b'path']
            if strip_components:
                item[b'path'] = os.sep.join(orig_path.split(os.sep)[strip_components:])
                if not item[b'path']:
                    continue
            self.print_verbose(remove_surrogates(orig_path))
            try:
                if dry_run:
                    archive.extract_item(item, dry_run=True)
                else:
                    if stat.S_ISDIR(item[b'mode']):
                        dirs.append(item)
                        archive.extract_item(item, restore_attrs=False)
                    else:
                        archive.extract_item(item, stdout=stdout, sparse=sparse)
            except IOError as e:
                self.print_error('%s: %s', remove_surrogates(orig_path), e)

        if not args.dry_run:
            # need to set each directory's timestamps AFTER all files in it are
            # created - due to the multithreaded nature and different item
            # processing time, archive order is not as traversal order on "create".
            while dirs:
                archive.extract_item(dirs.pop(-1))
        return self.exit_code

    def do_rename(self, args):
        """Rename an existing archive"""
        repository = self.open_repository(args.archive, exclusive=True)
        manifest, key = Manifest.load(repository)
        cache = Cache(repository, key, manifest)
        archive = Archive(repository, key, manifest, args.archive.archive, cache=cache)
        archive.rename(args.name)
        manifest.write()
        repository.commit()
        cache.commit()
        return self.exit_code

    def do_delete(self, args):
        """Delete an existing repository or archive"""
        repository = self.open_repository(args.target, exclusive=True)
        manifest, key = Manifest.load(repository)
        cache = Cache(repository, key, manifest, do_files=args.cache_files)
        if args.target.archive:
            archive = Archive(repository, key, manifest, args.target.archive, cache=cache)
            stats = Statistics()
            archive.delete(stats)
            manifest.write()
            repository.commit()
            cache.commit()
            if args.stats:
                stats.print_('Deleted data:', cache)
        else:
            print("You requested to completely DELETE the repository *including* all archives it contains:")
            for archive_info in manifest.list_archive_infos(sort_by='ts'):
                print(format_archive(archive_info))
            print("""Type "YES" if you understand this and want to continue.\n""")
            if input('Do you want to continue? ') == 'YES':
                repository.destroy()
                cache.destroy()
                print("Repository and corresponding cache were deleted.")
        return self.exit_code

    def do_mount(self, args):
        """Mount archive or an entire repository as a FUSE fileystem"""
        try:
            from .fuse import FuseOperations
        except ImportError as e:
            self.print_error('loading fuse support failed [ImportError: %s]' % str(e))
            return self.exit_code

        if not os.path.isdir(args.mountpoint) or not os.access(args.mountpoint, os.R_OK | os.W_OK | os.X_OK):
            self.print_error('%s: Mountpoint must be a writable directory' % args.mountpoint)
            return self.exit_code

        repository = self.open_repository(args.src)
        manifest, key = Manifest.load(repository)
        if args.src.archive:
            archive = Archive(repository, key, manifest, args.src.archive)
        else:
            archive = None
        operations = FuseOperations(key, repository, manifest, archive)
        self.print_verbose("Mounting filesystem")
        try:
            operations.mount(args.mountpoint, args.options, args.foreground)
        except RuntimeError:
            # Relevant error message already printed to stderr by fuse
            self.exit_code = 1
        return self.exit_code

    def do_list(self, args):
        """List archive or repository contents"""
        repository = self.open_repository(args.src)
        manifest, key = Manifest.load(repository)
        if args.src.archive:
            tmap = {1: 'p', 2: 'c', 4: 'd', 6: 'b', 0o10: '-', 0o12: 'l', 0o14: 's'}
            archive = Archive(repository, key, manifest, args.src.archive)
            for item in archive.iter_items():
                type = tmap.get(item[b'mode'] // 4096, '?')
                mode = format_file_mode(item[b'mode'])
                size = 0
                if type == '-':
                    try:
                        size = sum(size for _, size, _ in item[b'chunks'])
                    except KeyError:
                        pass
                try:
                    mtime = datetime.fromtimestamp(bigint_to_int(item[b'mtime']) / 1e9)
                except ValueError:
                    # likely a broken mtime and datetime did not want to go beyond year 9999
                    mtime = datetime(9999, 12, 31, 23, 59, 59)
                if b'source' in item:
                    if type == 'l':
                        extra = ' -> %s' % item[b'source']
                    else:
                        type = 'h'
                        extra = ' link to %s' % item[b'source']
                else:
                    extra = ''
                print('%s%s %-6s %-6s %8d %s %s%s' % (
                    type, mode, item[b'user'] or item[b'uid'],
                    item[b'group'] or item[b'gid'], size, format_time(mtime),
                    remove_surrogates(item[b'path']), extra))
        else:
            for archive_info in manifest.list_archive_infos(sort_by='ts'):
                print(format_archive(archive_info))
        return self.exit_code

    def do_info(self, args):
        """Show archive details such as disk space used"""
        repository = self.open_repository(args.archive)
        manifest, key = Manifest.load(repository)
        cache = Cache(repository, key, manifest, do_files=args.cache_files)
        archive = Archive(repository, key, manifest, args.archive.archive, cache=cache)
        stats = archive.calc_stats(cache)
        print('Name:', archive.name)
        print('Fingerprint: %s' % hexlify(archive.id).decode('ascii'))
        print('Hostname:', archive.metadata[b'hostname'])
        print('Username:', archive.metadata[b'username'])
        print('Time: %s' % to_localtime(archive.ts).strftime('%c'))
        print('Command line:', remove_surrogates(' '.join(archive.metadata[b'cmdline'])))
        print('Number of files: %d' % stats.nfiles)
        stats.print_('This archive:', cache)
        return self.exit_code

    def do_prune(self, args):
        """Prune repository archives according to specified rules"""
        repository = self.open_repository(args.repository, exclusive=True)
        manifest, key = Manifest.load(repository)
        cache = Cache(repository, key, manifest, do_files=args.cache_files)
        archives = manifest.list_archive_infos(sort_by='ts', reverse=True)  # just a ArchiveInfo list
        if args.hourly + args.daily + args.weekly + args.monthly + args.yearly == 0 and args.within is None:
            self.print_error('At least one of the "within", "keep-hourly", "keep-daily", "keep-weekly", '
                             '"keep-monthly" or "keep-yearly" settings must be specified')
            return 1
        if args.prefix:
            archives = [archive for archive in archives if archive.name.startswith(args.prefix)]
        keep = []
        if args.within:
            keep += prune_within(archives, args.within)
        if args.hourly:
            keep += prune_split(archives, '%Y-%m-%d %H', args.hourly, keep)
        if args.daily:
            keep += prune_split(archives, '%Y-%m-%d', args.daily, keep)
        if args.weekly:
            keep += prune_split(archives, '%G-%V', args.weekly, keep)
        if args.monthly:
            keep += prune_split(archives, '%Y-%m', args.monthly, keep)
        if args.yearly:
            keep += prune_split(archives, '%Y', args.yearly, keep)

        keep.sort(key=attrgetter('ts'), reverse=True)
        to_delete = [a for a in archives if a not in keep]
        stats = Statistics()
        for archive in keep:
            self.print_verbose('Keeping archive: %s' % format_archive(archive))
        for archive in to_delete:
            if args.dry_run:
                self.print_verbose('Would prune:     %s' % format_archive(archive))
            else:
                self.print_verbose('Pruning archive: %s' % format_archive(archive))
                Archive(repository, key, manifest, archive.name, cache).delete(stats)
        if to_delete and not args.dry_run:
            manifest.write()
            repository.commit()
            cache.commit()
        if args.stats:
            stats.print_('Deleted data:', cache)
        return self.exit_code

    helptext = {}
    helptext['patterns'] = '''
        Exclude patterns use a variant of shell pattern syntax, with '*' matching any
        number of characters, '?' matching any single character, '[...]' matching any
        single character specified, including ranges, and '[!...]' matching any
        character not specified.  For the purpose of these patterns, the path
        separator ('\\' for Windows and '/' on other systems) is not treated
        specially.  For a path to match a pattern, it must completely match from
        start to end, or must match from the start to just before a path separator.
        Except for the root path, paths will never end in the path separator when
        matching is attempted.  Thus, if a given pattern ends in a path separator, a
        '*' is appended before matching is attempted.  Patterns with wildcards should
        be quoted to protect them from shell expansion.

        Examples:

        # Exclude '/home/user/file.o' but not '/home/user/file.odt':
        $ borg create -e '*.o' backup /

        # Exclude '/home/user/junk' and '/home/user/subdir/junk' but
        # not '/home/user/importantjunk' or '/etc/junk':
        $ borg create -e '/home/*/junk' backup /

        # Exclude the contents of '/home/user/cache' but not the directory itself:
        $ borg create -e /home/user/cache/ backup /

        # The file '/home/user/cache/important' is *not* backed up:
        $ borg create -e /home/user/cache/ backup / /home/user/cache/important
        '''

    def do_help(self, parser, commands, args):
        if not args.topic:
            parser.print_help()
        elif args.topic in self.helptext:
            print(self.helptext[args.topic])
        elif args.topic in commands:
            if args.epilog_only:
                print(commands[args.topic].epilog)
            elif args.usage_only:
                commands[args.topic].epilog = None
                commands[args.topic].print_help()
            else:
                commands[args.topic].print_help()
        else:
            parser.error('No help available on %s' % (args.topic,))
        return self.exit_code

    def preprocess_args(self, args):
        deprecations = [
            ('--hourly', '--keep-hourly', 'Warning: "--hourly" has been deprecated. Use "--keep-hourly" instead.'),
            ('--daily', '--keep-daily', 'Warning: "--daily" has been deprecated. Use "--keep-daily" instead.'),
            ('--weekly', '--keep-weekly', 'Warning: "--weekly" has been deprecated. Use "--keep-weekly" instead.'),
            ('--monthly', '--keep-monthly', 'Warning: "--monthly" has been deprecated. Use "--keep-monthly" instead.'),
            ('--yearly', '--keep-yearly', 'Warning: "--yearly" has been deprecated. Use "--keep-yearly" instead.')
        ]
        if args and args[0] == 'verify':
            print('Warning: "borg verify" has been deprecated. Use "borg extract --dry-run" instead.')
            args = ['extract', '--dry-run'] + args[1:]
        for i, arg in enumerate(args[:]):
            for old_name, new_name, warning in deprecations:
                if arg.startswith(old_name):
                    args[i] = arg.replace(old_name, new_name)
                    print(warning)
        return args

    def run(self, args=None):
        check_extension_modules()
        keys_dir = get_keys_dir()
        if not os.path.exists(keys_dir):
            os.makedirs(keys_dir)
            os.chmod(keys_dir, stat.S_IRWXU)
        cache_dir = get_cache_dir()
        if not os.path.exists(cache_dir):
            os.makedirs(cache_dir)
            os.chmod(cache_dir, stat.S_IRWXU)
            with open(os.path.join(cache_dir, 'CACHEDIR.TAG'), 'w') as fd:
                fd.write(textwrap.dedent("""
                    Signature: 8a477f597d28d172789f06886806bc55
                    # This file is a cache directory tag created by Borg.
                    # For information about cache directory tags, see:
                    #       http://www.brynosaurus.com/cachedir/
                    """).lstrip())
        common_parser = argparse.ArgumentParser(add_help=False)
        common_parser.add_argument('-v', '--verbose', dest='verbose', action='store_true',
                                   default=False,
                                   help='verbose output')
        common_parser.add_argument('--no-files-cache', dest='cache_files', action='store_false')

        # We can't use argparse for "serve" since we don't want it to show up in "Available commands"
        if args:
            args = self.preprocess_args(args)

        parser = argparse.ArgumentParser(description='Borg %s - Deduplicated Backups' % __version__)
        subparsers = parser.add_subparsers(title='Available commands')

        serve_epilog = textwrap.dedent("""
        This command starts a repository server process. This command is usually not used manually.
        """)
        subparser = subparsers.add_parser('serve', parents=[common_parser],
                                          description=self.do_serve.__doc__, epilog=serve_epilog,
                                          formatter_class=argparse.RawDescriptionHelpFormatter)
        subparser.set_defaults(func=self.do_serve)
        subparser.add_argument('--restrict-to-path', dest='restrict_to_paths', action='append',
                               metavar='PATH', help='restrict repository access to PATH')
        init_epilog = textwrap.dedent("""
        This command initializes an empty repository. A repository is a filesystem
        directory containing the deduplicated data from zero or more archives.
        Encryption can be enabled at repository init time.
        """)
        subparser = subparsers.add_parser('init', parents=[common_parser],
                                          description=self.do_init.__doc__, epilog=init_epilog,
                                          formatter_class=argparse.RawDescriptionHelpFormatter)
        subparser.set_defaults(func=self.do_init)
        subparser.add_argument('repository', metavar='REPOSITORY',
                               type=location_validator(archive=False),
                               help='repository to create')
        subparser.add_argument('-e', '--encryption', dest='encryption',
                               choices=('none', 'passphrase', 'keyfile'), default='none',
                               help='select encryption method')

        check_epilog = textwrap.dedent("""
        The check command verifies the consistency of a repository and the corresponding
        archives. The underlying repository data files are first checked to detect bit rot
        and other types of damage. After that the consistency and correctness of the archive
        metadata is verified.

        The archive metadata checks can be time consuming and requires access to the key
        file and/or passphrase if encryption is enabled. These checks can be skipped using
        the --repository-only option.
        """)
        subparser = subparsers.add_parser('check', parents=[common_parser],
                                          description=self.do_check.__doc__,
                                          epilog=check_epilog,
                                          formatter_class=argparse.RawDescriptionHelpFormatter)
        subparser.set_defaults(func=self.do_check)
        subparser.add_argument('repository', metavar='REPOSITORY',
                               type=location_validator(archive=False),
                               help='repository to check consistency of')
        subparser.add_argument('--repository-only', dest='repo_only', action='store_true',
                               default=False,
                               help='only perform repository checks')
        subparser.add_argument('--archives-only', dest='archives_only', action='store_true',
                               default=False,
                               help='only perform archives checks')
        subparser.add_argument('--repair', dest='repair', action='store_true',
                               default=False,
                               help='attempt to repair any inconsistencies found')
        subparser.add_argument('--last', dest='last',
                               type=int, default=None, metavar='N',
                               help='only check last N archives (Default: all)')

        change_passphrase_epilog = textwrap.dedent("""
        The key files used for repository encryption are optionally passphrase
        protected. This command can be used to change this passphrase.
        """)
        subparser = subparsers.add_parser('change-passphrase', parents=[common_parser],
                                          description=self.do_change_passphrase.__doc__,
                                          epilog=change_passphrase_epilog,
                                          formatter_class=argparse.RawDescriptionHelpFormatter)
        subparser.set_defaults(func=self.do_change_passphrase)
        subparser.add_argument('repository', metavar='REPOSITORY',
                               type=location_validator(archive=False))

        create_epilog = textwrap.dedent("""
        This command creates a backup archive containing all files found while recursively
        traversing all paths specified. The archive will consume almost no disk space for
        files or parts of files that have already been stored in other archives.

        See "borg help patterns" for more help on exclude patterns.
        """)

        subparser = subparsers.add_parser('create', parents=[common_parser],
                                          description=self.do_create.__doc__,
                                          epilog=create_epilog,
                                          formatter_class=argparse.RawDescriptionHelpFormatter)
        subparser.set_defaults(func=self.do_create)
        subparser.add_argument('-s', '--stats', dest='stats',
                               action='store_true', default=False,
                               help='print statistics for the created archive')
        subparser.add_argument('-p', '--progress', dest='progress',
                               action='store_true', default=False,
                               help='print progress while creating the archive')
        subparser.add_argument('-e', '--exclude', dest='excludes',
                               type=ExcludePattern, action='append',
                               metavar="PATTERN", help='exclude paths matching PATTERN')
        subparser.add_argument('--exclude-from', dest='exclude_files',
                               type=argparse.FileType('r'), action='append',
                               metavar='EXCLUDEFILE', help='read exclude patterns from EXCLUDEFILE, one per line')
        subparser.add_argument('--exclude-caches', dest='exclude_caches',
                               action='store_true', default=False,
                               help='exclude directories that contain a CACHEDIR.TAG file (http://www.brynosaurus.com/cachedir/spec.html)')
        subparser.add_argument('-c', '--checkpoint-interval', dest='checkpoint_interval',
                               type=int, default=300, metavar='SECONDS',
                               help='write checkpoint every SECONDS seconds (Default: 300)')
        subparser.add_argument('--do-not-cross-mountpoints', dest='dontcross',
                               action='store_true', default=False,
                               help='do not cross mount points')
        subparser.add_argument('--numeric-owner', dest='numeric_owner',
                               action='store_true', default=False,
                               help='only store numeric user and group identifiers')
        subparser.add_argument('--timestamp', dest='timestamp',
                               type=timestamp, default=None,
                               metavar='yyyy-mm-ddThh:mm:ss',
                               help='manually specify the archive creation date/time (UTC). '
                                    'alternatively, give a reference file/directory.')
        subparser.add_argument('--chunker-params', dest='chunker_params',
                               type=ChunkerParams, default=CHUNKER_PARAMS,
                               metavar='CHUNK_MIN_EXP,CHUNK_MAX_EXP,HASH_MASK_BITS,HASH_WINDOW_SIZE',
                               help='specify the chunker parameters. default: %d,%d,%d,%d' % CHUNKER_PARAMS)
        subparser.add_argument('-C', '--compression', dest='compression',
                               type=int, default=0, metavar='N',
                               help='select compression algorithm and level. 0..9 is supported and means zlib '
                                    'level 0 (no compression, fast, default) .. zlib level 9 (high compression, slow).')
        subparser.add_argument('archive', metavar='ARCHIVE',
                               type=location_validator(archive=True),
                               help='archive to create')
        subparser.add_argument('paths', metavar='PATH', nargs='+', type=str,
                               help='paths to archive')

        extract_epilog = textwrap.dedent("""
        This command extracts the contents of an archive. By default the entire
        archive is extracted but a subset of files and directories can be selected
        by passing a list of ``PATHs`` as arguments. The file selection can further
        be restricted by using the ``--exclude`` option.

        See "borg help patterns" for more help on exclude patterns.
        """)
        subparser = subparsers.add_parser('extract', parents=[common_parser],
                                          description=self.do_extract.__doc__,
                                          epilog=extract_epilog,
                                          formatter_class=argparse.RawDescriptionHelpFormatter)
        subparser.set_defaults(func=self.do_extract)
        subparser.add_argument('-n', '--dry-run', dest='dry_run',
                               default=False, action='store_true',
                               help='do not actually change any files')
        subparser.add_argument('-e', '--exclude', dest='excludes',
                               type=ExcludePattern, action='append',
                               metavar="PATTERN", help='exclude paths matching PATTERN')
        subparser.add_argument('--exclude-from', dest='exclude_files',
                               type=argparse.FileType('r'), action='append',
                               metavar='EXCLUDEFILE', help='read exclude patterns from EXCLUDEFILE, one per line')
        subparser.add_argument('--numeric-owner', dest='numeric_owner',
                               action='store_true', default=False,
                               help='only obey numeric user and group identifiers')
        subparser.add_argument('--strip-components', dest='strip_components',
                               type=int, default=0, metavar='NUMBER',
                               help='Remove the specified number of leading path elements. Pathnames with fewer elements will be silently skipped.')
        subparser.add_argument('--stdout', dest='stdout',
                               action='store_true', default=False,
                               help='write all extracted data to stdout')
        subparser.add_argument('--sparse', dest='sparse',
                               action='store_true', default=False,
                               help='create holes in output sparse file from all-zero chunks')
        subparser.add_argument('archive', metavar='ARCHIVE',
                               type=location_validator(archive=True),
                               help='archive to extract')
        subparser.add_argument('paths', metavar='PATH', nargs='*', type=str,
                               help='paths to extract')

        rename_epilog = textwrap.dedent("""
        This command renames an archive in the repository.
        """)
        subparser = subparsers.add_parser('rename', parents=[common_parser],
                                          description=self.do_rename.__doc__,
                                          epilog=rename_epilog,
                                          formatter_class=argparse.RawDescriptionHelpFormatter)
        subparser.set_defaults(func=self.do_rename)
        subparser.add_argument('archive', metavar='ARCHIVE',
                               type=location_validator(archive=True),
                               help='archive to rename')
        subparser.add_argument('name', metavar='NEWNAME', type=str,
                               help='the new archive name to use')

        delete_epilog = textwrap.dedent("""
        This command deletes an archive from the repository or the complete repository.
        Disk space is reclaimed accordingly. If you delete the complete repository, the
        local cache for it (if any) is also deleted.
        """)
        subparser = subparsers.add_parser('delete', parents=[common_parser],
                                          description=self.do_delete.__doc__,
                                          epilog=delete_epilog,
                                          formatter_class=argparse.RawDescriptionHelpFormatter)
        subparser.set_defaults(func=self.do_delete)
        subparser.add_argument('-s', '--stats', dest='stats',
                               action='store_true', default=False,
                               help='print statistics for the deleted archive')
        subparser.add_argument('target', metavar='TARGET',
                               type=location_validator(),
                               help='archive or repository to delete')

        list_epilog = textwrap.dedent("""
        This command lists the contents of a repository or an archive.
        """)
        subparser = subparsers.add_parser('list', parents=[common_parser],
                                          description=self.do_list.__doc__,
                                          epilog=list_epilog,
                                          formatter_class=argparse.RawDescriptionHelpFormatter)
        subparser.set_defaults(func=self.do_list)
        subparser.add_argument('src', metavar='REPOSITORY_OR_ARCHIVE', type=location_validator(),
                               help='repository/archive to list contents of')
        mount_epilog = textwrap.dedent("""
        This command mounts an archive as a FUSE filesystem. This can be useful for
        browsing an archive or restoring individual files. Unless the ``--foreground``
        option is given the command will run in the background until the filesystem
        is ``umounted``.
        """)
        subparser = subparsers.add_parser('mount', parents=[common_parser],
                                          description=self.do_mount.__doc__,
                                          epilog=mount_epilog,
                                          formatter_class=argparse.RawDescriptionHelpFormatter)
        subparser.set_defaults(func=self.do_mount)
        subparser.add_argument('src', metavar='REPOSITORY_OR_ARCHIVE', type=location_validator(),
                               help='repository/archive to mount')
        subparser.add_argument('mountpoint', metavar='MOUNTPOINT', type=str,
                               help='where to mount filesystem')
        subparser.add_argument('-f', '--foreground', dest='foreground',
                               action='store_true', default=False,
                               help='stay in foreground, do not daemonize')
        subparser.add_argument('-o', dest='options', type=str,
                               help='Extra mount options')

        info_epilog = textwrap.dedent("""
        This command displays some detailed information about the specified archive.
        """)
        subparser = subparsers.add_parser('info', parents=[common_parser],
                                          description=self.do_info.__doc__,
                                          epilog=info_epilog,
                                          formatter_class=argparse.RawDescriptionHelpFormatter)
        subparser.set_defaults(func=self.do_info)
        subparser.add_argument('archive', metavar='ARCHIVE',
                               type=location_validator(archive=True),
                               help='archive to display information about')

        prune_epilog = textwrap.dedent("""
        The prune command prunes a repository by deleting archives not matching
        any of the specified retention options. This command is normally used by
        automated backup scripts wanting to keep a certain number of historic backups.

        As an example, "-d 7" means to keep the latest backup on each day for 7 days.
        Days without backups do not count towards the total.
        The rules are applied from hourly to yearly, and backups selected by previous
        rules do not count towards those of later rules. The time that each backup
        completes is used for pruning purposes. Dates and times are interpreted in
        the local timezone, and weeks go from Monday to Sunday. Specifying a
        negative number of archives to keep means that there is no limit.

        The "--keep-within" option takes an argument of the form "<int><char>",
        where char is "H", "d", "w", "m", "y". For example, "--keep-within 2d" means
        to keep all archives that were created within the past 48 hours.
        "1m" is taken to mean "31d". The archives kept with this option do not
        count towards the totals specified by any other options.

        If a prefix is set with -p, then only archives that start with the prefix are
        considered for deletion and only those archives count towards the totals
        specified by the rules.
        """)
        subparser = subparsers.add_parser('prune', parents=[common_parser],
                                          description=self.do_prune.__doc__,
                                          epilog=prune_epilog,
                                          formatter_class=argparse.RawDescriptionHelpFormatter)
        subparser.set_defaults(func=self.do_prune)
        subparser.add_argument('-n', '--dry-run', dest='dry_run',
                               default=False, action='store_true',
                               help='do not change repository')
        subparser.add_argument('-s', '--stats', dest='stats',
                               action='store_true', default=False,
                               help='print statistics for the deleted archive')
        subparser.add_argument('--keep-within', dest='within', type=str, metavar='WITHIN',
                               help='keep all archives within this time interval')
        subparser.add_argument('-H', '--keep-hourly', dest='hourly', type=int, default=0,
                               help='number of hourly archives to keep')
        subparser.add_argument('-d', '--keep-daily', dest='daily', type=int, default=0,
                               help='number of daily archives to keep')
        subparser.add_argument('-w', '--keep-weekly', dest='weekly', type=int, default=0,
                               help='number of weekly archives to keep')
        subparser.add_argument('-m', '--keep-monthly', dest='monthly', type=int, default=0,
                               help='number of monthly archives to keep')
        subparser.add_argument('-y', '--keep-yearly', dest='yearly', type=int, default=0,
                               help='number of yearly archives to keep')
        subparser.add_argument('-p', '--prefix', dest='prefix', type=str,
                               help='only consider archive names starting with this prefix')
        subparser.add_argument('repository', metavar='REPOSITORY',
                               type=location_validator(archive=False),
                               help='repository to prune')

        subparser = subparsers.add_parser('help', parents=[common_parser],
                                          description='Extra help')
        subparser.add_argument('--epilog-only', dest='epilog_only',
                               action='store_true', default=False)
        subparser.add_argument('--usage-only', dest='usage_only',
                               action='store_true', default=False)
        subparser.set_defaults(func=functools.partial(self.do_help, parser, subparsers.choices))
        subparser.add_argument('topic', metavar='TOPIC', type=str, nargs='?',
                               help='additional help on TOPIC')

        args = parser.parse_args(args or ['-h'])
        self.verbose = args.verbose
        update_excludes(args)
        return args.func(args)


def sig_info_handler(signum, stack):
    """search the stack for infos about the currently processed file and print them"""
    for frame in inspect.getouterframes(stack):
        func, loc = frame[3], frame[0].f_locals
        if func in ('process_file', '_process', ):  # create op
            path = loc['path']
            try:
                pos = loc['fd'].tell()
                total = loc['st'].st_size
            except Exception:
                pos, total = 0, 0
            print("{0} {1}/{2}".format(path, format_file_size(pos), format_file_size(total)))
            break
        if func in ('extract_item', ):  # extract op
            path = loc['item'][b'path']
            try:
                pos = loc['fd'].tell()
            except Exception:
                pos = 0
            print("{0} {1}/???".format(path, format_file_size(pos)))
            break


def setup_signal_handlers():
    sigs = []
    if hasattr(signal, 'SIGUSR1'):
        sigs.append(signal.SIGUSR1)  # kill -USR1 pid
    if hasattr(signal, 'SIGINFO'):
        sigs.append(signal.SIGINFO)  # kill -INFO pid (or ctrl-t)
    for sig in sigs:
        signal.signal(sig, sig_info_handler)


def main():
    # Make sure stdout and stderr have errors='replace') to avoid unicode
    # issues when print()-ing unicode file names
    sys.stdout = io.TextIOWrapper(sys.stdout.buffer, sys.stdout.encoding, 'replace', line_buffering=True)
    sys.stderr = io.TextIOWrapper(sys.stderr.buffer, sys.stderr.encoding, 'replace', line_buffering=True)
    setup_signal_handlers()
    archiver = Archiver()
    try:
        exit_code = archiver.run(sys.argv[1:])
    except Error as e:
        archiver.print_error(e.get_message() + "\n%s" % traceback.format_exc())
        exit_code = e.exit_code
    except RemoteRepository.RPCError as e:
        archiver.print_error('Error: Remote Exception.\n%s' % str(e))
        exit_code = 1
    except Exception:
        archiver.print_error('Error: Local Exception.\n%s' % traceback.format_exc())
        exit_code = 1
    except KeyboardInterrupt:
        archiver.print_error('Error: Keyboard interrupt.\n%s' % traceback.format_exc())
        exit_code = 1
    if exit_code:
        archiver.print_error('Exiting with failure status due to previous errors')
    sys.exit(exit_code)

if __name__ == '__main__':
    main()<|MERGE_RESOLUTION|>--- conflicted
+++ resolved
@@ -105,14 +105,8 @@
         cache = Cache(repository, key, manifest, do_files=args.cache_files)
         archive = Archive(repository, key, manifest, args.archive.archive, cache=cache,
                           create=True, checkpoint_interval=args.checkpoint_interval,
-<<<<<<< HEAD
-                          numeric_owner=args.numeric_owner, progress=args.progress)
-=======
                           numeric_owner=args.numeric_owner, progress=args.progress,
                           chunker_params=args.chunker_params)
-        # Add cache dir to inode_skip list
-        skip_inodes = set()
->>>>>>> 562f3c7c
         try:
             # Add cache dir to inode_skip list
             skip_inodes = set()
