include README.rst AUTHORS LICENSE CHANGES.rst MANIFEST.in
<<<<<<< HEAD
graft src
recursive-exclude src *.pyc
recursive-exclude src *.pyo
recursive-exclude src *.so
recursive-include docs *
recursive-exclude docs *.pyc
recursive-exclude docs *.pyo
prune docs/_build
prune .travis
prune .github
exclude .coveragerc .gitattributes .gitignore .travis.yml Vagrantfile
=======
exclude .coveragerc .gitattributes .gitignore .travis.yml Vagrantfile
prune .travis
prune .github
graft borg
graft docs
prune docs/_build
global-exclude *.py[co] *.orig *.so *.dll
>>>>>>> d23dbb47
<|MERGE_RESOLUTION|>--- conflicted
+++ resolved
@@ -1,22 +1,8 @@
 include README.rst AUTHORS LICENSE CHANGES.rst MANIFEST.in
-<<<<<<< HEAD
-graft src
-recursive-exclude src *.pyc
-recursive-exclude src *.pyo
-recursive-exclude src *.so
-recursive-include docs *
-recursive-exclude docs *.pyc
-recursive-exclude docs *.pyo
-prune docs/_build
-prune .travis
-prune .github
-exclude .coveragerc .gitattributes .gitignore .travis.yml Vagrantfile
-=======
 exclude .coveragerc .gitattributes .gitignore .travis.yml Vagrantfile
 prune .travis
 prune .github
-graft borg
+graft src
 graft docs
 prune docs/_build
-global-exclude *.py[co] *.orig *.so *.dll
->>>>>>> d23dbb47
+global-exclude *.py[co] *.orig *.so *.dll