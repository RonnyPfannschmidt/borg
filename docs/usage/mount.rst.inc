.. _borg_mount:

borg mount
----------
::

<<<<<<< HEAD
    usage: borg mount [-h] [-v] [--debug] [--lock-wait N] [--show-version]
                      [--show-rc] [--no-files-cache] [--umask M]
=======
    usage: borg mount [-h] [--critical] [--error] [--warning] [--info] [--debug]
                      [--lock-wait N] [--show-rc] [--no-files-cache] [--umask M]
>>>>>>> 6a3f2d78
                      [--remote-path PATH] [-f] [-o OPTIONS]
                      REPOSITORY_OR_ARCHIVE MOUNTPOINT
    
    Mount archive or an entire repository as a FUSE fileystem
    
    positional arguments:
      REPOSITORY_OR_ARCHIVE
                            repository/archive to mount
      MOUNTPOINT            where to mount filesystem
    
    optional arguments:
      -h, --help            show this help message and exit
      --critical            work on log level CRITICAL
      --error               work on log level ERROR
      --warning             work on log level WARNING (default)
      --info, -v, --verbose
                            work on log level INFO
      --debug               work on log level DEBUG
      --lock-wait N         wait for the lock, but max. N seconds (default: 1).
      --show-version        show/log the borg version
      --show-rc             show/log the return code (rc)
      --no-files-cache      do not load/update the file metadata cache used to
                            detect unchanged files
      --umask M             set umask to M (local and remote, default: 0077)
      --remote-path PATH    set remote path to executable (default: "borg")
      -f, --foreground      stay in foreground, do not daemonize
      -o OPTIONS            Extra mount options
    
Description
~~~~~~~~~~~

This command mounts an archive as a FUSE filesystem. This can be useful for
browsing an archive or restoring individual files. Unless the ``--foreground``
option is given the command will run in the background until the filesystem
is ``umounted``.

The command ``borgfs`` provides a wrapper for ``borg mount``. This can also be
used in fstab entries:
``/path/to/repo /mnt/point fuse.borgfs defaults,noauto 0 0``

To allow a regular user to use fstab entries, add the ``user`` option:
``/path/to/repo /mnt/point fuse.borgfs defaults,noauto,user 0 0``<|MERGE_RESOLUTION|>--- conflicted
+++ resolved
@@ -4,14 +4,10 @@
 ----------
 ::
 
-<<<<<<< HEAD
-    usage: borg mount [-h] [-v] [--debug] [--lock-wait N] [--show-version]
-                      [--show-rc] [--no-files-cache] [--umask M]
-=======
     usage: borg mount [-h] [--critical] [--error] [--warning] [--info] [--debug]
-                      [--lock-wait N] [--show-rc] [--no-files-cache] [--umask M]
->>>>>>> 6a3f2d78
-                      [--remote-path PATH] [-f] [-o OPTIONS]
+                      [--lock-wait N] [--show-version] [--show-rc]
+                      [--no-files-cache] [--umask M] [--remote-path PATH] [-f]
+                      [-o OPTIONS]
                       REPOSITORY_OR_ARCHIVE MOUNTPOINT
     
     Mount archive or an entire repository as a FUSE fileystem
