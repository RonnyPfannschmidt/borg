--- conflicted
+++ resolved
@@ -6,7 +6,6 @@
 -----------
 ::
 
-<<<<<<< HEAD
     borg delete <options> TARGET
 
 positional arguments
@@ -20,45 +19,14 @@
         | print statistics for the deleted archive
     ``-c``, ``--cache-only``
         | delete only the local cache for the given repository
+    ``--force``
+        | force deletion of corrupted archives
     ``--save-space``
         | work slower, but using less space
 
 `Common options`_
     |
 
-=======
-    usage: borg delete [-h] [--critical] [--error] [--warning] [--info] [--debug]
-                       [--lock-wait N] [--show-rc] [--no-files-cache] [--umask M]
-                       [--remote-path PATH] [-p] [-s] [-c] [--force]
-                       [--save-space]
-                       [TARGET]
-    
-    Delete an existing repository or archive
-    
-    positional arguments:
-      TARGET                archive or repository to delete
-    
-    optional arguments:
-      -h, --help            show this help message and exit
-      --critical            work on log level CRITICAL
-      --error               work on log level ERROR
-      --warning             work on log level WARNING (default)
-      --info, -v, --verbose
-                            work on log level INFO
-      --debug               work on log level DEBUG
-      --lock-wait N         wait for the lock, but max. N seconds (default: 1).
-      --show-rc             show/log the return code (rc)
-      --no-files-cache      do not load/update the file metadata cache used to
-                            detect unchanged files
-      --umask M             set umask to M (local and remote, default: 0077)
-      --remote-path PATH    set remote path to executable (default: "borg")
-      -p, --progress        show progress display while deleting a single archive
-      -s, --stats           print statistics for the deleted archive
-      -c, --cache-only      delete only the local cache for the given repository
-      --force               force deletion of corrupted archives
-      --save-space          work slower, but using less space
-    
->>>>>>> 8db670cf
 Description
 ~~~~~~~~~~~
 
